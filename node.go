// Package centrifuge is a real-time messaging library that abstracts
// several bidirectional transports (Websocket, SockJS) and provides
// primitives to build real-time applications with Go. It's also used as
// core of Centrifugo server.
//
// The API of this library is almost all goroutine-safe except cases where
// one-time operations like setting callback handlers performed.
package centrifuge

import (
	"context"
	"errors"
	"fmt"
	"hash/fnv"
	"strings"
	"sync"
	"time"

	"github.com/centrifugal/centrifuge/internal/proto"
	"github.com/centrifugal/centrifuge/internal/proto/controlproto"
	"github.com/centrifugal/centrifuge/internal/uuid"

	"github.com/FZambia/eagle"
	"github.com/prometheus/client_golang/prometheus"
)

// Node is a heart of centrifuge library – it internally keeps and manages
// client connections, maintains information about other centrifuge nodes,
// keeps useful references to things like engine, hub etc.
type Node struct {
	mu sync.RWMutex
	// unique id for this node.
	uid string
	// startedAt is unix time of node start.
	startedAt int64
	// config for node.
	config Config
	// hub to manage client connections.
	hub *Hub
	// broker is responsible for PUB/SUB mechanics.
	broker Broker
	// historyManager is responsible for managing channel Publication history.
	historyManager HistoryManager
	// presenceManager is responsible for presence information management.
	presenceManager PresenceManager
	// nodes contains registry of known nodes.
	nodes *nodeRegistry
	// shutdown is a flag which is only true when node is going to shut down.
	shutdown bool
	// shutdownCh is a channel which is closed when node shutdown initiated.
	shutdownCh chan struct{}
	// eventHub to manage event handlers binded to node.
	eventHub *nodeEventHub
	// logger allows to log throughout library code and proxy log entries to
	// configured log handler.
	logger *logger
	// cache control encoder in Node.
	controlEncoder controlproto.Encoder
	// cache control decoder in Node.
	controlDecoder controlproto.Decoder
	// subLocks synchronizes access to adding/removing subscriptions.
	subLocks map[int]*sync.Mutex

	metricsMu       sync.Mutex
	metricsExporter *eagle.Eagle
	metricsSnapshot *eagle.Metrics
}

const (
	numSubLocks = 16384
)

// New creates Node, the only required argument is config.
func New(c Config) (*Node, error) {
	uid := uuid.Must(uuid.NewV4()).String()

	subLocks := make(map[int]*sync.Mutex, numSubLocks)
	for i := 0; i < numSubLocks; i++ {
		subLocks[i] = &sync.Mutex{}
	}

	n := &Node{
		uid:            uid,
		nodes:          newNodeRegistry(uid),
		config:         c,
		hub:            newHub(),
		startedAt:      time.Now().Unix(),
		shutdownCh:     make(chan struct{}),
		logger:         nil,
		controlEncoder: controlproto.NewProtobufEncoder(),
		controlDecoder: controlproto.NewProtobufDecoder(),
		eventHub:       &nodeEventHub{},
		subLocks:       subLocks,
	}

	if c.LogHandler != nil {
		n.logger = newLogger(c.LogLevel, c.LogHandler)
	}

	e, _ := NewMemoryEngine(n, MemoryEngineConfig{})
	n.SetEngine(e)
	return n, nil
}

// index chooses bucket number in range [0, numBuckets).
func index(s string, numBuckets int) int {
	hash := fnv.New64a()
	hash.Write([]byte(s))
	return int(hash.Sum64() % uint64(numBuckets))
}

func (n *Node) subLock(ch string) *sync.Mutex {
	return n.subLocks[index(ch, numSubLocks)]
}

// Config returns a copy of node Config.
func (n *Node) Config() Config {
	n.mu.RLock()
	c := n.config
	n.mu.RUnlock()
	return c
}

// SetEngine binds Engine to node.
func (n *Node) SetEngine(e Engine) {
	n.broker = e.(Broker)
	n.historyManager = e.(HistoryManager)
	n.presenceManager = e.(PresenceManager)
}

// SetBroker allows to set Broker implementation to use.
func (n *Node) SetBroker(b Broker) {
	n.broker = b
}

// SetHistoryManager allows to set HistoryManager to use.
func (n *Node) SetHistoryManager(m HistoryManager) {
	n.historyManager = m
}

// SetPresenceManager allows to set PresenceManager to use.
func (n *Node) SetPresenceManager(m PresenceManager) {
	n.presenceManager = m
}

// Hub returns node's Hub.
func (n *Node) Hub() *Hub {
	return n.hub
}

// Reload node config.
func (n *Node) Reload(c Config) error {
	if err := c.Validate(); err != nil {
		return err
	}
	n.mu.Lock()
	defer n.mu.Unlock()
	n.config = c
	return nil
}

// Run performs node startup actions. At moment must be called once on start
// after engine set to Node.
func (n *Node) Run() error {
	eventHandler := &brokerEventHandler{n}
	if err := n.broker.Run(eventHandler); err != nil {
		return err
	}
	err := n.initMetrics()
	if err != nil {
		n.logger.log(newLogEntry(LogLevelError, "error on init metrics", map[string]interface{}{"error": err.Error()}))
		return err
	}
	err = n.pubNode()
	if err != nil {
		n.logger.log(newLogEntry(LogLevelError, "error publishing node control command", map[string]interface{}{"error": err.Error()}))
		return err
	}
	go n.sendNodePing()
	go n.cleanNodeInfo()
	go n.updateMetrics()
	return nil
}

// Log allows to log entry.
func (n *Node) Log(entry LogEntry) {
	n.logger.log(entry)
}

// LogEnabled allows to log entry.
func (n *Node) LogEnabled(level LogLevel) bool {
	return n.logger.enabled(level)
}

// On allows access to NodeEventHub.
func (n *Node) On() NodeEventHub {
	return n.eventHub
}

// Shutdown sets shutdown flag to Node so handlers could stop accepting
// new requests and disconnects clients with shutdown reason.
func (n *Node) Shutdown(ctx context.Context) error {
	n.mu.Lock()
	if n.shutdown {
		n.mu.Unlock()
		return nil
	}
	n.shutdown = true
	close(n.shutdownCh)
	n.mu.Unlock()
	if closer, ok := n.broker.(Closer); ok {
		defer closer.Close(ctx)
	}
	if closer, ok := n.historyManager.(Closer); ok {
		defer closer.Close(ctx)
	}
	if closer, ok := n.presenceManager.(Closer); ok {
		defer closer.Close(ctx)
	}
	return n.hub.shutdown(ctx)
}

// NotifyShutdown returns a channel which will be closed on node shutdown.
func (n *Node) NotifyShutdown() chan struct{} {
	return n.shutdownCh
}

func (n *Node) updateGauges() {
	numClientsGauge.Set(float64(n.hub.NumClients()))
	numUsersGauge.Set(float64(n.hub.NumUsers()))
	numChannelsGauge.Set(float64(n.hub.NumChannels()))
	version := n.Config().Version
	if version == "" {
		version = "_"
	}
	buildInfoGauge.WithLabelValues(version).Set(1)
}

func (n *Node) updateMetrics() {
	n.updateGauges()
	for {
		select {
		case <-n.shutdownCh:
			return
		case <-time.After(10 * time.Second):
			n.updateGauges()
		}
	}
}

// Centrifuge library uses Prometheus metrics for instrumentation. But we also try to
// aggregate Prometheus metrics periodically and share this information between nodes.
// At moment this allows to show metrics in Centrifugo admin interface.
func (n *Node) initMetrics() error {
	if n.config.NodeInfoMetricsAggregateInterval == 0 {
		return nil
	}
	metricsSink := make(chan eagle.Metrics)
	n.metricsExporter = eagle.New(eagle.Config{
		Gatherer: prometheus.DefaultGatherer,
		Interval: n.config.NodeInfoMetricsAggregateInterval,
		Sink:     metricsSink,
	})
	metrics, err := n.metricsExporter.Export()
	if err != nil {
		return err
	}
	n.metricsMu.Lock()
	n.metricsSnapshot = &metrics
	n.metricsMu.Unlock()
	go func() {
		for {
			select {
			case <-n.NotifyShutdown():
				return
			case metrics := <-metricsSink:
				n.metricsMu.Lock()
				n.metricsSnapshot = &metrics
				n.metricsMu.Unlock()
			}
		}
	}()
	return nil
}

func (n *Node) sendNodePing() {
	for {
		select {
		case <-n.shutdownCh:
			return
		case <-time.After(nodeInfoPublishInterval):
			err := n.pubNode()
			if err != nil {
				n.logger.log(newLogEntry(LogLevelError, "error publishing node control command", map[string]interface{}{"error": err.Error()}))
			}
		}
	}
}

func (n *Node) cleanNodeInfo() {
	for {
		select {
		case <-n.shutdownCh:
			return
		case <-time.After(nodeInfoCleanInterval):
			n.mu.RLock()
			delay := nodeInfoMaxDelay
			n.mu.RUnlock()
			n.nodes.clean(delay)
		}
	}
}

// Channels returns list of all channels currently active across on all nodes.
// This is a snapshot of state mostly useful for understanding what's going on
// with system.
func (n *Node) Channels() ([]string, error) {
	return n.broker.Channels()
}

// Info contains information about all known server nodes.
type Info struct {
	Nodes []NodeInfo
}

// Metrics aggregation over time interval for node.
type Metrics struct {
	Interval float64
	Items    map[string]float64
}

// NodeInfo contains information about node.
type NodeInfo struct {
	UID         string
	Name        string
	Version     string
	NumClients  uint32
	NumUsers    uint32
	NumChannels uint32
	Uptime      uint32
	Metrics     *Metrics
}

// Info returns aggregated stats from all nodes.
func (n *Node) Info() (Info, error) {
	nodes := n.nodes.list()
	nodeResults := make([]NodeInfo, len(nodes))
	for i, nd := range nodes {
		info := NodeInfo{
			UID:         nd.UID,
			Name:        nd.Name,
			Version:     nd.Version,
			NumClients:  nd.NumClients,
			NumUsers:    nd.NumUsers,
			NumChannels: nd.NumChannels,
			Uptime:      nd.Uptime,
		}
		if nd.Metrics != nil {
			info.Metrics = &Metrics{
				Interval: nd.Metrics.Interval,
				Items:    nd.Metrics.Items,
			}
		}
		nodeResults[i] = info
	}

	return Info{
		Nodes: nodeResults,
	}, nil
}

// handleControl handles messages from control channel - control messages used for internal
// communication between nodes to share state or proto.
func (n *Node) handleControl(data []byte) error {
	messagesReceivedCount.WithLabelValues("control").Inc()

	cmd, err := n.controlDecoder.DecodeCommand(data)
	if err != nil {
		n.logger.log(newLogEntry(LogLevelError, "error decoding control command", map[string]interface{}{"error": err.Error()}))
		return err
	}

	if cmd.UID == n.uid {
		// Sent by this node.
		return nil
	}

	method := cmd.Method
	params := cmd.Params

	switch method {
	case controlproto.MethodTypeNode:
		cmd, err := n.controlDecoder.DecodeNode(params)
		if err != nil {
			n.logger.log(newLogEntry(LogLevelError, "error decoding node control params", map[string]interface{}{"error": err.Error()}))
			return err
		}
		return n.nodeCmd(cmd)
	case controlproto.MethodTypeUnsubscribe:
		cmd, err := n.controlDecoder.DecodeUnsubscribe(params)
		if err != nil {
			n.logger.log(newLogEntry(LogLevelError, "error decoding unsubscribe control params", map[string]interface{}{"error": err.Error()}))
			return err
		}
		return n.hub.unsubscribe(cmd.User, cmd.Channel)
	case controlproto.MethodTypeDisconnect:
		cmd, err := n.controlDecoder.DecodeDisconnect(params)
		if err != nil {
			n.logger.log(newLogEntry(LogLevelError, "error decoding disconnect control params", map[string]interface{}{"error": err.Error()}))
			return err
		}
		return n.hub.disconnect(cmd.User, false)
	default:
		n.logger.log(newLogEntry(LogLevelError, "unknown control message method", map[string]interface{}{"method": method}))
		return fmt.Errorf("control method not found: %d", method)
	}
}

// handlePublication handles messages published into channel and
// coming from engine. The goal of method is to deliver this message
// to all clients on this node currently subscribed to channel.
func (n *Node) handlePublication(ch string, pub *Publication) error {
	messagesReceivedCount.WithLabelValues("publication").Inc()
	numSubscribers := n.hub.NumSubscribers(ch)
	hasCurrentSubscribers := numSubscribers > 0
	if !hasCurrentSubscribers {
		return nil
	}
	return n.hub.broadcastPublication(ch, pub)
}

// handleJoin handles join messages - i.e. broadcasts it to
// interested local clients subscribed to channel.
func (n *Node) handleJoin(ch string, join *proto.Join) error {
	messagesReceivedCount.WithLabelValues("join").Inc()
	hasCurrentSubscribers := n.hub.NumSubscribers(ch) > 0
	if !hasCurrentSubscribers {
		return nil
	}
	return n.hub.broadcastJoin(ch, join)
}

// handleLeave handles leave messages - i.e. broadcasts it to
// interested local clients subscribed to channel.
func (n *Node) handleLeave(ch string, leave *proto.Leave) error {
	messagesReceivedCount.WithLabelValues("leave").Inc()
	hasCurrentSubscribers := n.hub.NumSubscribers(ch) > 0
	if !hasCurrentSubscribers {
		return nil
	}
	return n.hub.broadcastLeave(ch, leave)
}

func (n *Node) publish(ch string, data []byte, info *ClientInfo, opts ...PublishOption) error {
	chOpts, ok := n.ChannelOpts(ch)
	if !ok {
		return ErrNoChannelOptions
	}

	publishOpts := &PublishOptions{}
	for _, opt := range opts {
		opt(publishOpts)
	}

	pub := &Publication{
		Data: data,
		Info: info,
	}

	messagesSentCount.WithLabelValues("publication").Inc()

	// If history enabled for channel we add Publication to history first and then
	// publish to Broker.
	if n.historyManager != nil && !publishOpts.SkipHistory && chOpts.HistorySize > 0 && chOpts.HistoryLifetime > 0 {
		pub, err := n.historyManager.AddHistory(ch, pub, &chOpts)
		if err != nil {
			return err
		}
		if pub != nil {
			// Publication added to history, no need to handle Publish error here.
			// In this case we rely on the fact that clients will eventually restore
			// Publication from history.
			n.broker.Publish(ch, pub, &chOpts)
		}
		return nil
	}
	// If no history enabled - just publish to Broker. In this case we want to handle
	// error as message will be lost forever otherwise.
	return n.broker.Publish(ch, pub, &chOpts)
}

// Publish sends data to all clients subscribed on channel. All running nodes
// will receive it and will send it to all clients on node subscribed on channel.
func (n *Node) Publish(ch string, data []byte, opts ...PublishOption) error {
	return n.publish(ch, data, nil, opts...)
}

var (
	// ErrNoChannelOptions returned when operation can't be performed because no
	// appropriate channel options were found for channel.
	ErrNoChannelOptions = errors.New("no channel options found")
)

// publishJoin allows to publish join message into channel when someone subscribes on it
// or leave message when someone unsubscribes from channel.
func (n *Node) publishJoin(ch string, join *proto.Join, opts *ChannelOptions) error {
	if opts == nil {
		chOpts, ok := n.ChannelOpts(ch)
		if !ok {
			return ErrorNamespaceNotFound
		}
		opts = &chOpts
	}
	messagesSentCount.WithLabelValues("join").Inc()
	return n.broker.PublishJoin(ch, join, opts)
}

// publishLeave allows to publish join message into channel when someone subscribes on it
// or leave message when someone unsubscribes from channel.
func (n *Node) publishLeave(ch string, leave *proto.Leave, opts *ChannelOptions) error {
	if opts == nil {
		chOpts, ok := n.ChannelOpts(ch)
		if !ok {
			return ErrorNamespaceNotFound
		}
		opts = &chOpts
	}
	messagesSentCount.WithLabelValues("leave").Inc()
	return n.broker.PublishLeave(ch, leave, opts)
}

// publishControl publishes message into control channel so all running
// nodes will receive and handle it.
func (n *Node) publishControl(cmd *controlproto.Command) error {
	messagesSentCount.WithLabelValues("control").Inc()
	data, err := n.controlEncoder.EncodeCommand(cmd)
	if err != nil {
		return err
	}
	return n.broker.PublishControl(data)
}

func (n *Node) getMetrics(metrics eagle.Metrics) *controlproto.Metrics {
	return &controlproto.Metrics{
		Interval: n.config.NodeInfoMetricsAggregateInterval.Seconds(),
		Items:    metrics.Flatten("."),
	}
}

// pubNode sends control message to all nodes - this message
// contains information about current node.
func (n *Node) pubNode() error {
	n.mu.RLock()
	node := &controlproto.Node{
		UID:         n.uid,
		Name:        n.config.Name,
		Version:     n.config.Version,
		NumClients:  uint32(n.hub.NumClients()),
		NumUsers:    uint32(n.hub.NumUsers()),
		NumChannels: uint32(n.hub.NumChannels()),
		Uptime:      uint32(time.Now().Unix() - n.startedAt),
	}

	n.metricsMu.Lock()
	if n.metricsSnapshot != nil {
		node.Metrics = n.getMetrics(*n.metricsSnapshot)
	}
	// We only send metrics once when updated.
	n.metricsSnapshot = nil
	n.metricsMu.Unlock()

	n.mu.RUnlock()

	params, _ := n.controlEncoder.EncodeNode(node)

	cmd := &controlproto.Command{
		UID:    n.uid,
		Method: controlproto.MethodTypeNode,
		Params: params,
	}

	err := n.nodeCmd(node)
	if err != nil {
		n.logger.log(newLogEntry(LogLevelError, "error handling node command", map[string]interface{}{"error": err.Error()}))
	}

	return n.publishControl(cmd)
}

// pubUnsubscribe publishes unsubscribe control message to all nodes – so all
// nodes could unsubscribe user from channel.
func (n *Node) pubUnsubscribe(user string, ch string) error {
	unsubscribe := &controlproto.Unsubscribe{
		User:    user,
		Channel: ch,
	}
	params, _ := n.controlEncoder.EncodeUnsubscribe(unsubscribe)
	cmd := &controlproto.Command{
		UID:    n.uid,
		Method: controlproto.MethodTypeUnsubscribe,
		Params: params,
	}
	return n.publishControl(cmd)
}

// pubDisconnect publishes disconnect control message to all nodes – so all
// nodes could disconnect user from Centrifugo.
func (n *Node) pubDisconnect(user string, reconnect bool) error {
	disconnect := &controlproto.Disconnect{
		User: user,
	}
	params, _ := n.controlEncoder.EncodeDisconnect(disconnect)
	cmd := &controlproto.Command{
		UID:    n.uid,
		Method: controlproto.MethodTypeDisconnect,
		Params: params,
	}
	return n.publishControl(cmd)
}

// addClient registers authenticated connection in clientConnectionHub
// this allows to make operations with user connection on demand.
func (n *Node) addClient(c *Client) error {
	actionCount.WithLabelValues("add_client").Inc()
	return n.hub.add(c)
}

// removeClient removes client connection from connection registry.
func (n *Node) removeClient(c *Client) error {
	actionCount.WithLabelValues("remove_client").Inc()
	return n.hub.remove(c)
}

// addSubscription registers subscription of connection on channel in both
// engine and clientSubscriptionHub.
func (n *Node) addSubscription(ch string, c *Client) error {
	actionCount.WithLabelValues("add_subscription").Inc()
	mu := n.subLock(ch)
	mu.Lock()
	defer mu.Unlock()
	first, err := n.hub.addSub(ch, c)
	if err != nil {
		return err
	}
	if first {
		err := n.broker.Subscribe(ch)
		if err != nil {
			n.hub.removeSub(ch, c)
			return err
		}
	}
	return nil
}

// removeSubscription removes subscription of connection on channel
// from both engine and clientSubscriptionHub.
func (n *Node) removeSubscription(ch string, c *Client) error {
	actionCount.WithLabelValues("remove_subscription").Inc()
	mu := n.subLock(ch)
	mu.Lock()
	defer mu.Unlock()
	empty, err := n.hub.removeSub(ch, c)
	if err != nil {
		return err
	}
	if empty {
		return n.broker.Unsubscribe(ch)
	}
	return nil
}

// nodeCmd handles ping control command i.e. updates information about known nodes.
func (n *Node) nodeCmd(node *controlproto.Node) error {
	n.nodes.add(node)
	return nil
}

// Unsubscribe unsubscribes user from channel, if channel is equal to empty
// string then user will be unsubscribed from all channels.
func (n *Node) Unsubscribe(user string, ch string) error {
	// First unsubscribe on this node.
	err := n.hub.unsubscribe(user, ch)
	if err != nil {
		return err
	}
	// Second send unsubscribe control message to other nodes.
	return n.pubUnsubscribe(user, ch)
}

// Disconnect allows to close all user connections to Centrifugo.
func (n *Node) Disconnect(user string, reconnect bool) error {
	// first disconnect user from this node
	err := n.hub.disconnect(user, reconnect)
	if err != nil {
		return err
	}
	// second send disconnect control message to other nodes
	return n.pubDisconnect(user, reconnect)
}

// namespaceName returns namespace name from channel if exists.
func (n *Node) namespaceName(ch string) string {
	cTrim := strings.TrimPrefix(ch, n.config.ChannelPrivatePrefix)
	if n.config.ChannelNamespaceBoundary != "" && strings.Contains(cTrim, n.config.ChannelNamespaceBoundary) {
		parts := strings.SplitN(cTrim, n.config.ChannelNamespaceBoundary, 2)
		return parts[0]
	}
	return ""
}

// ChannelOpts returns channel options for channel using current channel config.
func (n *Node) ChannelOpts(ch string) (ChannelOptions, bool) {
	n.mu.RLock()
	defer n.mu.RUnlock()
	return n.config.channelOpts(n.namespaceName(ch))
}

// addPresence proxies presence adding to engine.
func (n *Node) addPresence(ch string, uid string, info *proto.ClientInfo) error {
	if n.presenceManager == nil {
		return nil
	}
	n.mu.RLock()
	expire := n.config.ClientPresenceExpireInterval
	n.mu.RUnlock()
	actionCount.WithLabelValues("add_presence").Inc()
	return n.presenceManager.AddPresence(ch, uid, info, expire)
}

// removePresence proxies presence removing to engine.
func (n *Node) removePresence(ch string, uid string) error {
	if n.presenceManager == nil {
		return nil
	}
	actionCount.WithLabelValues("remove_presence").Inc()
	return n.presenceManager.RemovePresence(ch, uid)
}

// Presence returns a map with information about active clients in channel.
func (n *Node) Presence(ch string) (map[string]*ClientInfo, error) {
	if n.presenceManager == nil {
		return nil, nil
	}
	actionCount.WithLabelValues("presence").Inc()
	presence, err := n.presenceManager.Presence(ch)
	if err != nil {
		return nil, err
	}
	return presence, nil
}

// PresenceStats returns presence stats from engine.
func (n *Node) PresenceStats(ch string) (PresenceStats, error) {
	if n.presenceManager == nil {
		return PresenceStats{}, nil
	}
	actionCount.WithLabelValues("presence_stats").Inc()
	return n.presenceManager.PresenceStats(ch)
}

// History returns a slice of last messages published into project channel.
func (n *Node) History(ch string) ([]*Publication, error) {
	actionCount.WithLabelValues("history").Inc()
	pubs, _, err := n.historyManager.History(ch, HistoryFilter{
		Limit: -1,
		Since: nil,
	})
	return pubs, err
}

// recoverHistory recovers publications since last UID seen by client.
func (n *Node) recoverHistory(ch string, since RecoveryPosition) ([]*Publication, RecoveryPosition, error) {
	actionCount.WithLabelValues("recover_history").Inc()
	return n.historyManager.History(ch, HistoryFilter{
		Limit: -1,
		Since: &since,
	})
}

// RemoveHistory removes channel history.
func (n *Node) RemoveHistory(ch string) error {
	actionCount.WithLabelValues("remove_history").Inc()
	return n.historyManager.RemoveHistory(ch)
}

// currentRecoveryState returns current recovery state for channel.
func (n *Node) currentRecoveryState(ch string) (RecoveryPosition, error) {
	actionCount.WithLabelValues("history_recovery_state").Inc()
	_, recoveryPosition, err := n.historyManager.History(ch, HistoryFilter{
		Limit: 0,
		Since: nil,
	})
	return recoveryPosition, err
}

// privateChannel checks if channel private. In case of private channel
// subscription request must contain a proper signature.
func (n *Node) privateChannel(ch string) bool {
	n.mu.RLock()
	defer n.mu.RUnlock()
	if n.config.ChannelPrivatePrefix == "" {
		return false
	}
	return strings.HasPrefix(ch, n.config.ChannelPrivatePrefix)
}

// userAllowed checks if user can subscribe on channel - as channel
// can contain special part in the end to indicate which users allowed
// to subscribe on it.
func (n *Node) userAllowed(ch string, user string) bool {
	n.mu.RLock()
	defer n.mu.RUnlock()
	userBoundary := n.config.ChannelUserBoundary
	userSeparator := n.config.ChannelUserSeparator
	if userBoundary == "" {
		return true
	}
	if !strings.Contains(ch, userBoundary) {
		return true
	}
	parts := strings.Split(ch, userBoundary)
	if userSeparator == "" {
		return parts[len(parts)-1] == user
	}
	allowedUsers := strings.Split(parts[len(parts)-1], userSeparator)
	for _, allowedUser := range allowedUsers {
		if user == allowedUser {
			return true
		}
	}
	return false
}

type nodeRegistry struct {
	// mu allows to synchronize access to node registry.
	mu sync.RWMutex
	// currentUID keeps uid of current node
	currentUID string
	// nodes is a map with information about known nodes.
	nodes map[string]controlproto.Node
	// updates track time we last received ping from node. Used to clean up nodes map.
	updates map[string]int64
}

func newNodeRegistry(currentUID string) *nodeRegistry {
	return &nodeRegistry{
		currentUID: currentUID,
		nodes:      make(map[string]controlproto.Node),
		updates:    make(map[string]int64),
	}
}

func (r *nodeRegistry) list() []controlproto.Node {
	r.mu.RLock()
	nodes := make([]controlproto.Node, len(r.nodes))
	i := 0
	for _, info := range r.nodes {
		nodes[i] = info
		i++
	}
	r.mu.RUnlock()
	return nodes
}

func (r *nodeRegistry) get(uid string) controlproto.Node {
	r.mu.RLock()
	info := r.nodes[uid]
	r.mu.RUnlock()
	return info
}

func (r *nodeRegistry) add(info *controlproto.Node) {
	r.mu.Lock()
	if node, ok := r.nodes[info.UID]; ok {
		if info.Metrics != nil {
			r.nodes[info.UID] = *info
		} else {
			node.Version = info.Version
			node.NumClients = info.NumClients
			node.NumUsers = info.NumUsers
			node.Uptime = info.Uptime
			r.nodes[info.UID] = node
		}
	} else {
		r.nodes[info.UID] = *info
	}
	r.updates[info.UID] = time.Now().Unix()
	r.mu.Unlock()
}

func (r *nodeRegistry) clean(delay time.Duration) {
	r.mu.Lock()
	for uid := range r.nodes {
		if uid == r.currentUID {
			// No need to clean info for current node.
			continue
		}
		updated, ok := r.updates[uid]
		if !ok {
			// As we do all operations with nodes under lock this should never happen.
			delete(r.nodes, uid)
			continue
		}
		if time.Now().Unix()-updated > int64(delay.Seconds()) {
			// Too many seconds since this node have been last seen - remove it from map.
			delete(r.nodes, uid)
			delete(r.updates, uid)
		}
	}
	r.mu.Unlock()
}

// NodeEventHub can deal with events binded to Node.
// All its methods are not goroutine-safe as handlers must be
// registered once before Node Run method called.
type NodeEventHub interface {
	// Session allows to set custom handler to generate data to be sent to client
	// in Session push.
	Session(handler SessionHandler)
	// Auth happens when client sends Connect command to server. In this handler client
	// can reject connection or provide Credentials for it.
	ClientConnecting(handler ConnectingHandler)
	// Connect called after client connection has been successfully established,
	// authenticated and connect reply already sent to client. This is a place
	// where application should set all required connection event callbacks and
	// can start communicating with client.
	ClientConnected(handler ConnectedHandler)
}

// nodeEventHub can deal with events binded to Node.
// All its methods are not goroutine-safe.
type nodeEventHub struct {
<<<<<<< HEAD
	// sessionHandler allows to set Session resolver to node. SessionResolver
	// can be used when you want server to send client Session push with some data
	// after connection established. Client can then react to Session push sending
	// some data based on data in Session push in Connect command. This for example
	// allows to digest auth over Centrifuge connection.
	sessionHandler SessionHandler
	authHandler    AuthHandler
	connectHandler ConnectHandler
}

// Session ...
func (h *nodeEventHub) Session(handler SessionHandler) {
	h.sessionHandler = handler
=======
	connectingHandler ConnectingHandler
	connectedHandler  ConnectedHandler
>>>>>>> 09d229c1
}

// ClientConnecting ...
func (h *nodeEventHub) ClientConnecting(handler ConnectingHandler) {
	h.connectingHandler = handler
}

// Connect allows to set ConnectedHandler.
func (h *nodeEventHub) ClientConnected(handler ConnectedHandler) {
	h.connectedHandler = handler
}

type brokerEventHandler struct {
	node *Node
}

// HandlePublication ...
func (h *brokerEventHandler) HandlePublication(ch string, pub *Publication) error {
	return h.node.handlePublication(ch, pub)
}

// HandleJoin ...
func (h *brokerEventHandler) HandleJoin(ch string, join *Join) error {
	return h.node.handleJoin(ch, join)
}

// HandleLeave ...
func (h *brokerEventHandler) HandleLeave(ch string, leave *Leave) error {
	return h.node.handleLeave(ch, leave)
}

// HandleControl ...
func (h *brokerEventHandler) HandleControl(data []byte) error {
	return h.node.handleControl(data)
}<|MERGE_RESOLUTION|>--- conflicted
+++ resolved
@@ -930,24 +930,19 @@
 // nodeEventHub can deal with events binded to Node.
 // All its methods are not goroutine-safe.
 type nodeEventHub struct {
-<<<<<<< HEAD
 	// sessionHandler allows to set Session resolver to node. SessionResolver
 	// can be used when you want server to send client Session push with some data
 	// after connection established. Client can then react to Session push sending
 	// some data based on data in Session push in Connect command. This for example
 	// allows to digest auth over Centrifuge connection.
-	sessionHandler SessionHandler
-	authHandler    AuthHandler
-	connectHandler ConnectHandler
+	sessionHandler    SessionHandler
+	connectingHandler ConnectingHandler
+	connectedHandler  ConnectedHandler
 }
 
 // Session ...
 func (h *nodeEventHub) Session(handler SessionHandler) {
 	h.sessionHandler = handler
-=======
-	connectingHandler ConnectingHandler
-	connectedHandler  ConnectedHandler
->>>>>>> 09d229c1
 }
 
 // ClientConnecting ...
@@ -964,22 +959,22 @@
 	node *Node
 }
 
-// HandlePublication ...
+// HandlePublication allows to handle Publication from Broker.
 func (h *brokerEventHandler) HandlePublication(ch string, pub *Publication) error {
 	return h.node.handlePublication(ch, pub)
 }
 
-// HandleJoin ...
+// HandleJoin allows to handle Join message from Broker.
 func (h *brokerEventHandler) HandleJoin(ch string, join *Join) error {
 	return h.node.handleJoin(ch, join)
 }
 
-// HandleLeave ...
+// HandleLeave allows to handle Leave message from Broker.
 func (h *brokerEventHandler) HandleLeave(ch string, leave *Leave) error {
 	return h.node.handleLeave(ch, leave)
 }
 
-// HandleControl ...
+// HandleControl allows to handle Control data from Broker.
 func (h *brokerEventHandler) HandleControl(data []byte) error {
 	return h.node.handleControl(data)
 }